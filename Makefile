--- conflicted
+++ resolved
@@ -1,4 +1,4 @@
- .PHONY: help venv conda docker docstyle format style types black test lint check notebooks
+.PHONY: help venv conda docker docstyle format style types black test lint check notebooks
 .DEFAULT_GOAL = help
 
 PYTHON = python
@@ -62,13 +62,8 @@
 black:  # Format code in-place using black.
 	black pymc4/ tests/
 
-
 notebooks: notebooks/*
-<<<<<<< HEAD
-	jupyter nbconvert --config nbconfig.py --execute --ExecutePreprocessor.kernel_name="pymc4-dev" --ExecutePreprocessor.timeout=1200 --to 'html'
-=======
 	jupyter nbconvert --config nbconfig.py --execute --ExecutePreprocessor.kernel_name="pymc4-dev" --ExecutePreprocessor.timeout=1200 --to html
->>>>>>> 498f0bb0
 	rm notebooks/*.html
 
 test:  # Test code using pytest.
